# Makefile.common for doip plugin
#     Contains the stuff from Makefile.am and Makefile.nmake that is
#     a) common to both files and
#     b) portable between both files
#
#
# Wireshark - Network traffic analyzer
# By Gerald Combs <gerald@wireshark.org>
# Copyright 1998 Gerald Combs
#
# This program is free software; you can redistribute it and/or
# modify it under the terms of the GNU General Public License
# as published by the Free Software Foundation; either version 2
# of the License, or (at your option) any later version.
#
# This program is distributed in the hope that it will be useful,
# but WITHOUT ANY WARRANTY; without even the implied warranty of
# MERCHANTABILITY or FITNESS FOR A PARTICULAR PURPOSE.  See the
# GNU General Public License for more details.
#
# You should have received a copy of the GNU General Public License
# along with this program; if not, write to the Free Software
# Foundation, Inc., 51 Franklin Street, Fifth Floor, Boston, MA 02110-1301 USA.

# the name of the plugin
PLUGIN_NAME = doip

# Non-generated sources to be scanned for registration routines
NONGENERATED_REGISTER_C_FILES = \
	packet-doip.c

# header file
DISSECTOR_INCLUDES = \
    packet-doip.h


# Non-generated sources
NONGENERATED_C_FILES = \
	$(NONGENERATED_REGISTER_C_FILES) \
    doip-header.c \
    doip-payload-handler.c \
    visualize-doip-header.c \
    doip-payload-0001.c \
<<<<<<< HEAD
    doip-payload-0005.c
=======
    doip-payload-0006.c
>>>>>>> 3f51f086

# Headers.
CLEAN_HEADER_FILES = \
	packet-doip.h \
    doip-header.h \
    doip-payload-handler.h \
    visualize-doip-header.h \
    doip-payload-0001.h \
<<<<<<< HEAD
    doip-payload-0005.h
=======
    doip-payload-0006.h
>>>>>>> 3f51f086

HEADER_FILES = \
	$(CLEAN_HEADER_FILES)

include ../Makefile.common.inc<|MERGE_RESOLUTION|>--- conflicted
+++ resolved
@@ -41,11 +41,8 @@
     doip-payload-handler.c \
     visualize-doip-header.c \
     doip-payload-0001.c \
-<<<<<<< HEAD
-    doip-payload-0005.c
-=======
+    doip-payload-0005.c \
     doip-payload-0006.c
->>>>>>> 3f51f086
 
 # Headers.
 CLEAN_HEADER_FILES = \
@@ -54,11 +51,8 @@
     doip-payload-handler.h \
     visualize-doip-header.h \
     doip-payload-0001.h \
-<<<<<<< HEAD
-    doip-payload-0005.h
-=======
+    doip-payload-0005.h \
     doip-payload-0006.h
->>>>>>> 3f51f086
 
 HEADER_FILES = \
 	$(CLEAN_HEADER_FILES)
