--- conflicted
+++ resolved
@@ -19,6 +19,7 @@
 #include "visualize-doip-header.h"
 
 #include "doip-payload-0001.h"
+#include "doip-payload-0005.h"
 #include "doip-payload-0006.h"
 
 #include "doip-payload-handler.h"
@@ -34,6 +35,9 @@
         {
             case 0x0001:
                 handler = dissect_payload_0001;
+                break;
+            case 0x0005:
+                handler = dissect_payload_0005;
                 break;
             case 0x0006:
                 handler = dissect_payload_0006;
@@ -52,21 +56,13 @@
     /* prepare proto entries for header */
     register_proto_doip_header(proto_doip);
 
-<<<<<<< HEAD
     /* prepare proto entries for payload type 0001 */
     register_proto_doip_payload_0001(proto_doip);
 
     /* prepare proto entries for payload type 0005 */
     register_proto_doip_payload_0005(proto_doip);
 
-=======
     /* prepare proto entries for payload type 0000 */
     register_proto_doip_payload_0006(proto_doip);
-    /*
-    register_proto_doip_payload_0001(proto_doip);
-    */
->>>>>>> 3f51f086
-    /* TODO not fully implemented yet
-    */
 }
 
